buildscript {
  repositories {
    mavenCentral()
  }

  dependencies {
    classpath 'com.google.cloud.tools:appengine-gradle-plugin:2.4.1'
  }
}

plugins {
    id 'application'
    id "com.diffplug.eclipse.apt" version "3.25.0"
    id "com.github.johnrengelman.shadow" version "6.1.0"
    id "com.github.ben-manes.versions" version "0.29.0"
}
apply plugin: 'com.google.cloud.tools.appengine'

repositories {
  maven {
    url 'https://maven-central.storage.googleapis.com'
  }
  jcenter()
  mavenCentral()
}

ext {
<<<<<<< HEAD
    jettyVersion = '9.4.31.v20200723'
    jerseyVersion = '2.32'
=======
    jettyVersion = '9.4.32.v20200930'
    jerseyVersion = '2.31'
>>>>>>> 1e928857
    autoValueVersion = '1.7.4'
    autoValueGsonVersion = '1.3.0'
}

dependencies {
    implementation "org.eclipse.jetty:jetty-server:${jettyVersion}"
    implementation "org.eclipse.jetty:jetty-servlet:${jettyVersion}"
    implementation "org.eclipse.jetty:jetty-util:${jettyVersion}"
    implementation "org.glassfish.jersey.containers:jersey-container-servlet-core:${jerseyVersion}"
    implementation "org.glassfish.jersey.containers:jersey-container-jetty-http:${jerseyVersion}"
    implementation "org.glassfish.jersey.core:jersey-server:${jerseyVersion}"
    implementation "org.glassfish.jersey.inject:jersey-hk2:${jerseyVersion}"
    implementation 'jakarta.xml.bind:jakarta.xml.bind-api:2.3.3'
    implementation "com.google.auto.value:auto-value-annotations:${autoValueVersion}"
    implementation 'com.google.code.gson:gson:2.8.6'
    implementation "com.ryanharter.auto.value:auto-value-gson-runtime:${autoValueGsonVersion}"
    implementation 'com.google.guava:guava:29.0-jre'
    implementation 'com.sun.mail:jakarta.mail:1.6.5'
    implementation 'com.google.cloud:google-cloud-firestore:2.1.0'
    implementation 'com.google.auth:google-auth-library-oauth2-http:0.22.0'
    implementation 'com.google.apis:google-api-services-sheets:v4-rev20200922-1.30.10'
    implementation 'com.google.apis:google-api-services-calendar:v3-rev20200917-1.30.10'
    implementation 'io.mikael:urlbuilder:2.0.9'
    implementation 'org.apache.commons:commons-text:1.9'
    implementation 'com.google.cloud:google-cloud-logging-logback:0.118.2-alpha'
    annotationProcessor "com.google.auto.value:auto-value:${autoValueVersion}"
    annotationProcessor "com.ryanharter.auto.value:auto-value-gson-extension:${autoValueGsonVersion}"
    annotationProcessor "com.ryanharter.auto.value:auto-value-gson-factory:${autoValueGsonVersion}"
}

sourceCompatibility = 11
targetCompatibility = 11

application {
	mainClassName = 'de.sve.backend.Application'
}

shadowJar {
    mergeServiceFiles()
}

appengine {
    deploy {
        projectId = "sve-backend"
        version = "10"
        stopPreviousVersion = false
        promote = false
    }
    stage {
      artifact = "${buildDir}/libs/${project.name}-all.jar"
    }
}<|MERGE_RESOLUTION|>--- conflicted
+++ resolved
@@ -25,13 +25,8 @@
 }
 
 ext {
-<<<<<<< HEAD
-    jettyVersion = '9.4.31.v20200723'
+    jettyVersion = '9.4.32.v20200930'
     jerseyVersion = '2.32'
-=======
-    jettyVersion = '9.4.32.v20200930'
-    jerseyVersion = '2.31'
->>>>>>> 1e928857
     autoValueVersion = '1.7.4'
     autoValueGsonVersion = '1.3.0'
 }
