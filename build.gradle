buildscript {
  repositories {
    mavenCentral()
  }

  dependencies {
    classpath 'com.google.cloud.tools:appengine-gradle-plugin:2.4.1'
  }
}

plugins {
    id 'application'
<<<<<<< HEAD
    id "com.diffplug.eclipse.apt" version "3.25.0"
    id "com.github.johnrengelman.shadow" version "6.0.0"
=======
    id "com.diffplug.eclipse.apt" version "3.24.0"
    id "com.github.johnrengelman.shadow" version "6.1.0"
>>>>>>> 654b6353
    id "com.github.ben-manes.versions" version "0.29.0"
}
apply plugin: 'com.google.cloud.tools.appengine'

repositories {
  maven {
    url 'https://maven-central.storage.googleapis.com'
  }
  jcenter()
  mavenCentral()
}

ext {
    jettyVersion = '9.4.32.v20200930'
    jerseyVersion = '2.31'
    autoValueVersion = '1.7.4'
    autoValueGsonVersion = '1.3.0'
}

dependencies {
    implementation "org.eclipse.jetty:jetty-server:${jettyVersion}"
    implementation "org.eclipse.jetty:jetty-servlet:${jettyVersion}"
    implementation "org.eclipse.jetty:jetty-util:${jettyVersion}"
    implementation "org.glassfish.jersey.containers:jersey-container-servlet-core:${jerseyVersion}"
    implementation "org.glassfish.jersey.containers:jersey-container-jetty-http:${jerseyVersion}"
    implementation "org.glassfish.jersey.core:jersey-server:${jerseyVersion}"
    implementation "org.glassfish.jersey.inject:jersey-hk2:${jerseyVersion}"
    implementation 'jakarta.xml.bind:jakarta.xml.bind-api:2.3.3'
    implementation "com.google.auto.value:auto-value-annotations:${autoValueVersion}"
    implementation 'com.google.code.gson:gson:2.8.6'
    implementation "com.ryanharter.auto.value:auto-value-gson-runtime:${autoValueGsonVersion}"
    implementation 'com.google.guava:guava:29.0-jre'
    implementation 'com.sun.mail:jakarta.mail:1.6.5'
    implementation 'com.google.cloud:google-cloud-firestore:2.1.0'
    implementation 'com.google.auth:google-auth-library-oauth2-http:0.22.0'
    implementation 'com.google.apis:google-api-services-sheets:v4-rev20200813-1.30.10'
    implementation 'com.google.apis:google-api-services-calendar:v3-rev20200917-1.30.10'
    implementation 'io.mikael:urlbuilder:2.0.9'
    implementation 'org.apache.commons:commons-text:1.9'
    implementation 'com.google.cloud:google-cloud-logging-logback:0.118.2-alpha'
    annotationProcessor "com.google.auto.value:auto-value:${autoValueVersion}"
    annotationProcessor "com.ryanharter.auto.value:auto-value-gson-extension:${autoValueGsonVersion}"
    annotationProcessor "com.ryanharter.auto.value:auto-value-gson-factory:${autoValueGsonVersion}"
}

sourceCompatibility = 11
targetCompatibility = 11

application {
	mainClassName = 'de.sve.backend.Application'
}

shadowJar {
    mergeServiceFiles()
}

appengine {
    deploy {
        projectId = "sve-backend"
        version = "10"
        stopPreviousVersion = false
        promote = false
    }
    stage {
      artifact = "${buildDir}/libs/${project.name}-all.jar"
    }
}<|MERGE_RESOLUTION|>--- conflicted
+++ resolved
@@ -10,13 +10,8 @@
 
 plugins {
     id 'application'
-<<<<<<< HEAD
     id "com.diffplug.eclipse.apt" version "3.25.0"
-    id "com.github.johnrengelman.shadow" version "6.0.0"
-=======
-    id "com.diffplug.eclipse.apt" version "3.24.0"
     id "com.github.johnrengelman.shadow" version "6.1.0"
->>>>>>> 654b6353
     id "com.github.ben-manes.versions" version "0.29.0"
 }
 apply plugin: 'com.google.cloud.tools.appengine'
