buildscript {
  repositories {
    mavenCentral()
  }

  dependencies {
    classpath 'com.google.cloud.tools:appengine-gradle-plugin:2.4.1'
  }
}

plugins {
    id 'application'
<<<<<<< HEAD
    id "com.diffplug.eclipse.apt" version "3.24.0"
    id "com.github.johnrengelman.shadow" version "6.0.0"
    id "com.github.ben-manes.versions" version "0.33.0"
=======
    id "com.diffplug.eclipse.apt" version "3.25.0"
    id "com.github.johnrengelman.shadow" version "6.1.0"
    id "com.github.ben-manes.versions" version "0.29.0"
>>>>>>> adfb6970
}
apply plugin: 'com.google.cloud.tools.appengine'

repositories {
  maven {
    url 'https://maven-central.storage.googleapis.com'
  }
  jcenter()
  mavenCentral()
}

ext {
    jettyVersion = '9.4.32.v20200930'
    jerseyVersion = '2.32'
    autoValueVersion = '1.7.4'
    autoValueGsonVersion = '1.3.0'
}

dependencies {
    implementation "org.eclipse.jetty:jetty-server:${jettyVersion}"
    implementation "org.eclipse.jetty:jetty-servlet:${jettyVersion}"
    implementation "org.eclipse.jetty:jetty-util:${jettyVersion}"
    implementation "org.glassfish.jersey.containers:jersey-container-servlet-core:${jerseyVersion}"
    implementation "org.glassfish.jersey.containers:jersey-container-jetty-http:${jerseyVersion}"
    implementation "org.glassfish.jersey.core:jersey-server:${jerseyVersion}"
    implementation "org.glassfish.jersey.inject:jersey-hk2:${jerseyVersion}"
    implementation 'jakarta.xml.bind:jakarta.xml.bind-api:2.3.3'
    implementation "com.google.auto.value:auto-value-annotations:${autoValueVersion}"
    implementation 'com.google.code.gson:gson:2.8.6'
    implementation "com.ryanharter.auto.value:auto-value-gson-runtime:${autoValueGsonVersion}"
    implementation 'com.google.guava:guava:29.0-jre'
    implementation 'com.sun.mail:jakarta.mail:1.6.5'
    implementation 'com.google.cloud:google-cloud-firestore:2.1.0'
    implementation 'com.google.auth:google-auth-library-oauth2-http:0.22.0'
    implementation 'com.google.apis:google-api-services-sheets:v4-rev20200922-1.30.10'
    implementation 'com.google.apis:google-api-services-calendar:v3-rev20200917-1.30.10'
    implementation 'io.mikael:urlbuilder:2.0.9'
    implementation 'org.apache.commons:commons-text:1.9'
    implementation 'com.google.cloud:google-cloud-logging-logback:0.118.2-alpha'
    annotationProcessor "com.google.auto.value:auto-value:${autoValueVersion}"
    annotationProcessor "com.ryanharter.auto.value:auto-value-gson-extension:${autoValueGsonVersion}"
    annotationProcessor "com.ryanharter.auto.value:auto-value-gson-factory:${autoValueGsonVersion}"
}

sourceCompatibility = 11
targetCompatibility = 11

application {
	mainClassName = 'de.sve.backend.Application'
}

shadowJar {
    mergeServiceFiles()
}

appengine {
    deploy {
        projectId = "sve-backend"
        version = "10"
        stopPreviousVersion = false
        promote = false
    }
    stage {
      artifact = "${buildDir}/libs/${project.name}-all.jar"
    }
}<|MERGE_RESOLUTION|>--- conflicted
+++ resolved
@@ -10,15 +10,9 @@
 
 plugins {
     id 'application'
-<<<<<<< HEAD
-    id "com.diffplug.eclipse.apt" version "3.24.0"
-    id "com.github.johnrengelman.shadow" version "6.0.0"
-    id "com.github.ben-manes.versions" version "0.33.0"
-=======
     id "com.diffplug.eclipse.apt" version "3.25.0"
     id "com.github.johnrengelman.shadow" version "6.1.0"
-    id "com.github.ben-manes.versions" version "0.29.0"
->>>>>>> adfb6970
+    id "com.github.ben-manes.versions" version "0.33.0"
 }
 apply plugin: 'com.google.cloud.tools.appengine'
 
